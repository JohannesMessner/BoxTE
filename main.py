--- conflicted
+++ resolved
@@ -116,15 +116,12 @@
                         help='For 1bpt model, learn one scalar factor per relation that is multiplied with time bump.')
     parser.add_argument('--use_e_factor', dest='use_e_factor', action='store_true',
                         help='For 1bpt model, learn one scalar factor per entity that is multiplied with time bump.')
-<<<<<<< HEAD
     parser.add_argument('--use_r_rotation', dest='use_r_rotation', action='store_true',
                         help='For 1bpt model, learn one scalar angle per relation that rotates time bump.')
     parser.add_argument('--use_e_rotation', dest='use_e_rotation', action='store_true',
                         help='For 1bpt model, learn one scalar angle per entity that rotates time bump.')
-=======
     parser.add_argument('--use_time_reg', dest='use_time_reg', action='store_true',
                         help='Regularize over time bumps, favouring smoothness')
->>>>>>> 8670a2e1
     parser.set_defaults(ignore_time=False)
     parser.set_defaults(norm_embeddings=False)
     parser.set_defaults(time_execution=False)
@@ -135,12 +132,10 @@
     parser.set_defaults(layer_affine=False)
     parser.set_defaults(use_r_factor=False)
     parser.set_defaults(use_e_factor=False)
-<<<<<<< HEAD
     parser.set_defaults(use_r_rotation=False)
     parser.set_defaults(use_e_rotation=False)
-=======
     parser.set_defaults(use_time_reg=False)
->>>>>>> 8670a2e1
+
     args = parser.parse_args(args)
     if args.model_variant in ['StaticBoxE', 'static']:
         args.static = True
