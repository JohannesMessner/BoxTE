import torch
import numpy as np
import copy
import logging
import os
import argparse
import pprint
import time
import warnings
from datetime import datetime
from metrics import mean_rank
from metrics import mean_rec_rank
from metrics import hits_at_k
from metrics import retrieval_metrics
from metrics import precision
from metrics import recall
from metrics import rank
from model import BoxTEmp
from model import BoxTEmpMLP
from model import BoxELoss
from model import BoxEBinScore
from data_utils import Temp_kg_loader


def parse_args(args):
    # Hyper-Parameters
    parser = argparse.ArgumentParser(fromfile_prefix_chars='@')
    parser.add_argument('--load_params_path', default='',
                        help='Specifies path to model parameters will be loaded. Default initializes a new model.')
    parser.add_argument('--train_path', default='./train.txt',
                        help='Path to training dataset')
    parser.add_argument('--valid_path', default='./valid.txt',
                        help='Path to validation dataset')
    parser.add_argument('--test_path', default='./test.txt',
                        help='Path to test dataset')
    parser.add_argument('--log_filename', default='',
                        help='Filename given to log file. Default prints to stderr. Timestamp added automatically.')
    parser.add_argument('--progress_filename', default='progress',
                        help='Filename given to validation progress data. File extension and timestamp are added automatically.')
    parser.add_argument('--params_filename', default='params',
                        help='Filename given to save model parameters / state dict.  File extension and timestamp are added automatically.')
    parser.add_argument('--results_filename', default='test_results',
                        help='Filename given to final results/metrics. File extension and timestamp are added automatically.')
    parser.add_argument('--info_filename', default='info',
                        help='Filename given to information file. File extension and timestamp are added automatically.')
    parser.add_argument('--log_dir', default='',
                        help='Directory results, params, info and log will be saved into.')
    parser.add_argument('--margin', default=0.2, type=float,
                        help='Loss margin.')
    parser.add_argument('--num_epochs', default=10, type=int,
                        help='Number of training epochs.')
    parser.add_argument('--batch_size', default=128, type=int,
                        help='Size of a training batch size.')
    parser.add_argument('--embedding_dim', default=300, type=int,
                        help='Dimensionality of the embedding.')
    parser.add_argument('--grad_clip', default=2., type=float,
                        help='Gradient clipping threshold.')
    parser.add_argument('--learning_rate', default=.0001, type=float,
                        help='Learning rate.')
    parser.add_argument('--log_step', default=10, type=int,
                        help='Number of steps to print and record the log.')
    parser.add_argument('--validation_step', default=500, type=int,
                        help='Number of epochs in between validations.')
    parser.add_argument('--normed_bumps', action='store_true',
                        help='Do not normalize the image embeddings.')
    parser.add_argument('--truncate_datasets', default=-1, type=int,
                        help='Truncate datasets to a subset of entries.')
    parser.add_argument('--entity_subset', default=-1, type=int,
                        help='Truncate datasets to a number of entities. Train/test/val split will be maintained.')
    parser.add_argument('--adversarial_temp', default=1, type=float,
                        help='Alpha parameter for adversarial negative sampling loss.')
    parser.add_argument('--loss_k', default=1, type=float,
                        help='k parameter for uniform loss.')
    parser.add_argument('--loss_type', default='u', type=str,
                        help="Toggle between uniform ('u') and self-adversarial ('a') loss.")
    parser.add_argument('--num_negative_samples', default=10, type=int,
                        help="Number of negative samples per positive (true) triple.")
    parser.add_argument('--weight_init', default='u', type=str,
                        help="Type of weight initialization for the model.")
    parser.add_argument('--weight_init_args', default=[0, 0.5], nargs=2, type=float,
                        help="Parameters to be passed to weight initialization.")
    parser.add_argument('--print_loss_step', default=-1, type=int,
                        help="Number of epochs in between printing of current training loss.")
    parser.add_argument('--neg_sampling_type', default='a', type=str,
                        help="Toggle between time agnostic ('a') and time dependent ('d') negative sampling.")
    parser.add_argument('--nn_depth', default=3, type=int,
                        help="Number of hidden layers in the time-approximating MLP. Only relevant if '--extrapolate' is set.")
    parser.add_argument('--nn_width', default=300, type=int,
                        help="Width of the time-approximating MLP. Only relevant if '--extrapolate' is set.")
    parser.add_argument('--lookback', default=1, type=int,
                        help="Number of past time steps considered to predict next time. Only relevant if '--extrapolate' is set.")
    parser.add_argument('--metrics_batch_size', default=-1, type=int,
                        help="Perform metrics calculation in batches of given size. Default is no batching / a single batch.")
    parser.add_argument('--ignore_time', dest='ignore_time', action='store_true',
                        help='Ignores time information present in the data and performs standard BoxE.')
    parser.add_argument('--extrapolate', dest='extrapolate', action='store_true',
                        help='Enabled temporal extrapolation by approximating time boxes with an MLP.')
    parser.add_argument('--no_initial_validation', dest='no_initial_validation', action='store_true',
                        help='Disable validation after first epoch.')
    parser.set_defaults(ignore_time=False)
    parser.set_defaults(extrapolate=False)
    parser.set_defaults(no_initial_validation=False)
    return parser.parse_args(args)


def train_test_binary(kg, trainloader, testloader, model, loss_fn, binscore_fn, optimizer, args,
                      combined_loader=None, device='cpu'):
    logging.info('Training started')
    loss_progress = []
    validation_progress = []
    for i_epoch in range(args.num_epochs):
        epoch_losses = []
        for i_batch, data in enumerate(trainloader):
            data = torch.stack(data).to(device).unsqueeze(0)
            optimizer.zero_grad()
            negatives = kg.sample_negatives(data, args.num_negative_samples, args.neg_sampling_type)
            positive_emb, negative_emb = model(data, negatives)
            loss = loss_fn(positive_emb, negative_emb)
            epoch_losses.append(loss.item())
            loss.backward()
            optimizer.step()
        loss_progress.append(np.mean(epoch_losses))
        if args.print_loss_step > 0 and i_epoch % args.print_loss_step == 0:
            logging.info('MEAN EPOCH LOSS: {}'.format(loss_progress[-1]))
        if i_epoch == 0:
            logging.info('first epoch done')
        if i_epoch % args.validation_step == 0:  # validation step
            logging.info('validation checkpoint reached')
            precision, recall = test_retrieval(kg, testloader, model, loss_fn, binscore_fn, optimizer, args, device=device)
            logging.info('PRECISION: {}, RECALL: {}'.format(precision, recall))
            validation_progress.append((precision, recall))
            if combined_loader is not None:
                uf_precision, uf_recall = test_retrieval(kg, testloader, model, loss_fn, binscore_fn, optimizer,
                                                         args, device=device)
                logging.info('UNFILTERED PRECISION: {}, RECALL: {}'.format(uf_precision, uf_recall))

    precision, recall = test_retrieval(kg, testloader, model, loss_fn, binscore_fn, optimizer, args, device=device)
    logging.info('PRECISION: {}, RECALL: {}'.format(precision, recall))
    validation_progress.append((precision, recall))
    if combined_loader is not None:
        uf_precision, uf_recall = test_retrieval(kg, testloader, model, loss_fn, binscore_fn, optimizer, args, device=device)
        logging.info('UNFILTERED PRECISION: {}, RECALL: {}'.format(uf_precision, uf_recall))
    return precision, recall, validation_progress


def train_validate(kg, trainloader, valloader, model, loss_fn, optimizer, args, device='cpu'):
    logging.info('training started')
    best_mrr = -1
    best_params = None
    loss_progress = []
    validation_progress = []
    for i_epoch in range(args.num_epochs):
        epoch_losses = []
        for i_batch, data in enumerate(trainloader):
            data = torch.stack(data).to(device).unsqueeze(0)
            optimizer.zero_grad()
            negatives = kg.sample_negatives(data, args.num_negative_samples, args.neg_sampling_type)
            positive_emb, negative_emb = model(data, negatives)
            loss = loss_fn(positive_emb, negative_emb)
            if not loss.isfinite():
                logging.warning('Loss is {}. Skipping to next mini batch.'.format(loss.item()))
                continue
            epoch_losses.append(loss.item())
            loss.backward()
            optimizer.step()
        loss_progress.append(np.mean(epoch_losses))
        if args.print_loss_step > 0 and i_epoch % args.print_loss_step == 0:
            logging.info('MEAN EPOCH LOSS: {}'.format(loss_progress[-1]))
        if i_epoch == 0:
<<<<<<< HEAD
            logging.info('first epoch done')
        if i_epoch % args.validation_step == 0:  # validation step
            logging.info('validation checkpoint reached')
=======
            print('first epoch done')
        if i_epoch % args.validation_step == 0 and (i_epoch != 0 or (not args.no_initial_validation)):  # validation step
            print('validation checkpoint reached')
>>>>>>> 67a80d09
            metrics = test(kg, valloader, model, args, device=device, corrupt_triples_batch_size=args.metrics_batch_size)
            logging.info('METRICS: {}'.format(metrics))
            validation_progress.append(metrics)
            if metrics['mrr'] > best_mrr:
                best_mrr = metrics['mrr']
                best_params = copy.deepcopy(model.state_dict())
    logging.info('final validation')
    metrics = test(kg, valloader, model, args, device=device, corrupt_triples_batch_size=args.metrics_batch_size)
    logging.info('METRICS: {}'.format(metrics))
    validation_progress.append(metrics)
    if metrics['mrr'] > best_mrr:
        best_mrr = metrics['mrr']
        best_params = copy.deepcopy(model.state_dict())
    return best_params, best_mrr, {'loss': loss_progress, 'metrics': validation_progress}


def test(kg, dataloader, model, args, device='cpu', corrupt_triples_batch_size=1024):
    with torch.no_grad():
        batch_sizes = []
        mr = []
        mrr = []
        h_at_1 = []
        h_at_3 = []
        h_at_5 = []
        h_at_10 = []
        for i_batch, batch in enumerate(dataloader):
            batch = torch.stack(batch).to(device).unsqueeze(0)
            head_corrupts, head_f = kg.corrupt_tuple(batch, 'h', corrupt_triples_batch_size)
            tail_corrupts, tail_f = kg.corrupt_tuple(batch, 't', corrupt_triples_batch_size)
            embeddings = model.forward_positives(batch)
            ranks_head, ranks_tail = 1, 1
            for i, c_batch_head in enumerate(head_corrupts):
                c_batch_tail, head_f_batch, tail_f_batch = tail_corrupts[i], head_f[i], tail_f[i]
                head_c_embs = model.forward_negatives(c_batch_head)
                tail_c_embs = model.forward_negatives(c_batch_tail)
                ranks_head += rank(embeddings, head_c_embs, head_f_batch, args.ignore_time) - 1
                ranks_tail += rank(embeddings, tail_c_embs, tail_f_batch, args.ignore_time) - 1
            batch_sizes.append(batch.shape[2])
            mr.append(mean_rank(embeddings, ranks_head=ranks_head, ranks_tail=ranks_tail))
            mrr.append(mean_rec_rank(embeddings, ranks_head=ranks_head, ranks_tail=ranks_tail))
            h_at_1.append(hits_at_k(embeddings, ranks_head=ranks_head, ranks_tail=ranks_tail, k=1))
            h_at_3.append(hits_at_k(embeddings, ranks_head=ranks_head, ranks_tail=ranks_tail, k=3))
            h_at_5.append(hits_at_k(embeddings, ranks_head=ranks_head, ranks_tail=ranks_tail, k=5))
            h_at_10.append(hits_at_k(embeddings, ranks_head=ranks_head, ranks_tail=ranks_tail, k=10))
        batch_sizes = torch.tensor(batch_sizes)
        data_size = torch.sum(batch_sizes)
        mr = (torch.tensor(mr) * batch_sizes).sum() / data_size
        mrr = (torch.tensor(mrr) * batch_sizes).sum() / data_size
        h_at_1 = (torch.tensor(h_at_1) * batch_sizes).sum() / data_size
        h_at_3 = (torch.tensor(h_at_3) * batch_sizes).sum() / data_size
        h_at_5 = (torch.tensor(h_at_5) * batch_sizes).sum() / data_size
        h_at_10 = (torch.tensor(h_at_10) * batch_sizes).sum() / data_size
    return {'mr': mr.item(),
            'mrr': mrr.item(),
            'h@1': h_at_1.item(),
            'h@3': h_at_3.item(),
            'h@5': h_at_5.item(),
            'h@10': h_at_10.item()}


def test_retrieval(kg, testloader, model, loss_fn, binscore_fn, optimizer, options, device='cpu'):
    with torch.no_grad():
        tps, tns, fps, fns = [], [], [], []  # true positives, true negatives, false p's, false n's
        for i_batch, batch in enumerate(testloader):
            batch = torch.stack(batch).to(device).unsqueeze(0)
            head_corrupts, head_f = kg.corrupt_head(batch)
            tail_corrupts, tail_f = kg.corrupt_tail(batch)
            embeddings, head_c_embeddings = model.forward(batch, head_corrupts)
            embeddings, tail_c_embeddings = model.forward(batch, tail_corrupts)
            tp, tn, fp, fn = retrieval_metrics(embeddings, head_c_embeddings, tail_c_embeddings, head_f, tail_f,
                                               binscore_fn)
            logging.log('tp {} tn {} fp {} fn {}'.format(tp, tn, fp, fn))
            tps.append(tp)
            tns.append(tn)
            fps.append(fp)
            fns.append(fn)
    p = precision(np.sum(tps), np.sum(fps))
    r = recall(np.sum(tps), np.sum(fns))
    return p, r


def train_test_val(args, device='cpu', saved_params_dir=None):
    kg = Temp_kg_loader(args.train_path, args.test_path, args.valid_path, truncate=args.truncate_datasets, device=device, entity_subset=args.entity_subset)
    trainloader = kg.get_trainloader(batch_size=args.batch_size, shuffle=True)
    valloader = kg.get_validloader(batch_size=args.batch_size, shuffle=True)
    testloader = kg.get_testloader(batch_size=args.batch_size, shuffle=True)
    if args.extrapolate:
        model = BoxTEmpMLP(args.embedding_dim, kg.relation_ids, kg.entity_ids, kg.get_timestamps(),
                           args.weight_init, nn_depth=args.nn_depth, nn_width=args.nn_width, lookback=args.lookback,
                           weight_init_args=args.weight_init_args).to(device)
    else:
        model = BoxTEmp(args.embedding_dim, kg.relation_ids, kg.entity_ids, kg.get_timestamps(),
                        weight_init=args.weight_init, weight_init_args=args.weight_init_args).to(device)
    if args.load_params_path:
        params = torch.load(args.load_params_path, map_location=device)
        model = model.load_state_dict(params)
    optimizer = torch.optim.Adam(model.params(), lr=args.learning_rate)
    loss_fn = BoxELoss(args)

    best_params, best_mrr, progress = train_validate(kg, trainloader, valloader, model, loss_fn, optimizer, args, device=device)
    if best_params is not None:
        model = model.load_state_dict(best_params)
    metrics = test(kg, testloader, model, args, device=device, corrupt_triples_batch_size=args.metrics_batch_size)
    return metrics, progress, copy.deepcopy(model.state_dict())


def run_train_test_binary(args, device='cpu'):
    kg = Temp_kg_loader(args.train_path, args.test_path, args.valid_path, truncate=args.truncate_datasets, device=device)
    trainloader = kg.get_trainloader(batch_size=args.batch_size, shuffle=True)
    testloader = kg.get_combined_loader(datasets=['test', 'valid'], batch_size=args.batch_size, shuffle=True)
    combined_loader = kg.get_combined_loader(datasets=['test', 'valid', 'train'], batch_size=args.batch_size,
                                             shuffle=True)
    model = BoxTEmp(args.embedding_dim, kg.relation_ids, kg.entity_ids, kg.get_timestamps()).to(device)
    optimizer = torch.optim.Adam(model.params(), lr=args.learning_rate)
    loss_fn = BoxELoss(args)
    binscore_fn = BoxEBinScore(args)
    return train_test_binary(kg, trainloader, testloader, model, loss_fn, binscore_fn, optimizer, args,
                             combined_loader=combined_loader)


def save_data(args, metrics, model_params, progress, timestamp):
    if not os.path.exists(args.log_dir):
        os.makedirs(args.log_dir)
    torch.save(progress, args.log_dir + '/' + timestamp + '-' + args.progress_filename + '.pt')
    torch.save(model_params, args.log_dir + timestamp + '-' + args.params_filename + '.pt')
    with open(args.log_dir + '/' + timestamp + '-' + args.results_filename + '.txt', 'w') as f:
        print(metrics, file=f)
    with open(args.log_dir + '/' + timestamp + '-' + args.info_filename + '.txt', 'w') as f:
        pprint.pprint(vars(args), stream=f)


def run_loop(saved_params_dir=None):
    date_time_now = datetime.now()
    timestamp = '' + str(date_time_now.year) + str(date_time_now.month) + str(date_time_now.day) + str(date_time_now.hour) \
                + str(date_time_now.minute) + str(date_time_now.second)
    device = torch.device('cuda' if torch.cuda.is_available() else 'cpu')
    args = parse_args(None)
    if args.log_filename:
        if not os.path.exists(args.log_dir):
            os.makedirs(args.log_dir)
        complete_filename = args.log_dir + '/' + timestamp + '-' + args.log_filename
        logging.basicConfig(filename=complete_filename, level=logging.INFO)
    else:
        logging.basicConfig(handlers=[logging.StreamHandler()], level=logging.INFO)
    logging.info('Running on {}'.format(device))
    logging.info('%s', args)
    metrics, progress, model_params = train_test_val(args, device=device, saved_params_dir=saved_params_dir)
    logging.info('FINAL TEST METRICS')
    logging.info('%s', metrics)
    save_data(args, metrics, model_params, progress, timestamp)


if __name__ == '__main__':
    print('Execution started')
    start_time = time.time()
    run_loop()
    end_time = time.time()
    print("--- %s seconds ---" % (time.time() - start_time))<|MERGE_RESOLUTION|>--- conflicted
+++ resolved
@@ -167,15 +167,9 @@
         if args.print_loss_step > 0 and i_epoch % args.print_loss_step == 0:
             logging.info('MEAN EPOCH LOSS: {}'.format(loss_progress[-1]))
         if i_epoch == 0:
-<<<<<<< HEAD
             logging.info('first epoch done')
-        if i_epoch % args.validation_step == 0:  # validation step
+        if i_epoch % args.validation_step == 0 and (i_epoch != 0 or (not args.no_initial_validation)):  # validation step
             logging.info('validation checkpoint reached')
-=======
-            print('first epoch done')
-        if i_epoch % args.validation_step == 0 and (i_epoch != 0 or (not args.no_initial_validation)):  # validation step
-            print('validation checkpoint reached')
->>>>>>> 67a80d09
             metrics = test(kg, valloader, model, args, device=device, corrupt_triples_batch_size=args.metrics_batch_size)
             logging.info('METRICS: {}'.format(metrics))
             validation_progress.append(metrics)
